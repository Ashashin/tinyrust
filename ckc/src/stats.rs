--- conflicted
+++ resolved
@@ -12,13 +12,8 @@
     if u < 1 || r < 1 {
         return 0.0;
     }
-<<<<<<< HEAD
-    
+
     let p = derive_p(kappa);
-=======
-
-    let p = 1.0 - (kappa as f64) / 160.0;
->>>>>>> 2bb5d06c
     let term1 = (1.0 - p).powf((u - r) as f64);
     let term2 = approx_binomial(u - 1, r - 1);
 
